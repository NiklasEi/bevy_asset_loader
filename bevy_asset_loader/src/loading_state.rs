mod dynamic_asset_systems;
mod systems;

/// Configuration of loading states
pub mod config;

<<<<<<< HEAD
use bevy_app::{App, Plugin, Update};
use bevy_asset::{Asset, UntypedHandle};
use bevy_ecs::schedule::{
    InternedScheduleLabel, IntoSystemConfigs, IntoSystemSetConfigs, ScheduleLabel, SystemSet,
};
use bevy_ecs::system::Resource;
use bevy_ecs::world::FromWorld;
use bevy_state::condition::in_state;
use bevy_state::state::{FreelyMutableState, NextState, OnEnter, State, StateTransition, States};
use bevy_utils::{default, HashMap, HashSet};
=======
use bevy::app::{App, Plugin};
use bevy::asset::{Asset, UntypedHandle};
use bevy::ecs::{
    resource::Resource,
    schedule::{InternedScheduleLabel, ScheduleLabel, SystemSet},
    world::FromWorld,
};
use bevy::platform::collections::{HashMap, HashSet};
use bevy::prelude::{
    IntoScheduleConfigs, NextState, OnEnter, State, StateTransition, States, Update, in_state,
};
use bevy::state::state::FreelyMutableState;
use bevy::utils::default;
>>>>>>> ef87931d
use std::any::TypeId;
use std::marker::PhantomData;

use crate::asset_collection::AssetCollection;
use crate::dynamic_asset::{DynamicAssetCollection, DynamicAssetCollections};

use config::{ConfigureLoadingState, LoadingStateConfig};
use dynamic_asset_systems::{
    check_dynamic_asset_collections, load_dynamic_asset_collections,
    resume_to_loading_asset_collections,
};
use systems::{
    check_loading_collection, finally_init_resource, finish_loading_state,
    initialize_loading_state, reset_loading_state, resume_to_finalize, start_loading_collection,
};

#[cfg(feature = "standard_dynamic_assets")]
use crate::standard_dynamic_asset::{
    StandardDynamicAsset, StandardDynamicAssetArrayCollection, StandardDynamicAssetCollection,
};
#[cfg(feature = "standard_dynamic_assets")]
use bevy_common_assets::ron::RonAssetPlugin;
#[cfg(feature = "progress_tracking")]
use iyes_progress::ProgressEntryId;

use crate::dynamic_asset::{DynamicAsset, DynamicAssets};
use crate::loading_state::systems::{apply_internal_state_transition, run_loading_state};

/// A Bevy plugin to configure automatic asset loading
///
/// ```edition2021
/// # use bevy_asset_loader::prelude::*;
/// # use bevy::prelude::*;
/// # use bevy::asset::AssetPlugin;
/// # use bevy::state::app::StatesPlugin;
/// fn main() {
/// App::new()
///         .add_plugins((MinimalPlugins, AssetPlugin::default(), StatesPlugin))
///         .init_state::<GameState>()
///         .add_loading_state(LoadingState::new(GameState::Loading)
///             .continue_to_state(GameState::Menu)
///             .load_collection::<AudioAssets>()
///             .load_collection::<ImageAssets>()
///         )
///         .add_systems(OnEnter(GameState::Menu), play_audio)
/// #       .set_runner(|mut app| {app.update(); AppExit::Success})
///         .run();
/// }
///
/// fn play_audio(mut commands: Commands, audio_assets: Res<AudioAssets>) {
///     commands.spawn(AudioPlayer(audio_assets.background.clone()));
/// }
///
/// #[derive(Clone, Eq, PartialEq, Debug, Hash, Default, States)]
/// enum GameState {
///     #[default]
///     Loading,
///     Menu
/// }
///
/// #[derive(AssetCollection, Resource)]
/// pub struct AudioAssets {
///     #[asset(path = "audio/background.ogg")]
///     pub background: Handle<AudioSource>,
/// }
///
/// #[derive(AssetCollection, Resource)]
/// pub struct ImageAssets {
///     #[asset(path = "images/player.png")]
///     pub player: Handle<Image>,
///     #[asset(path = "images/tree.png")]
///     pub tree: Handle<Image>,
/// }
/// ```
pub struct LoadingState<State: FreelyMutableState> {
    next_state: Option<State>,
    failure_state: Option<State>,
    loading_state: State,
    dynamic_assets: HashMap<String, Box<dyn DynamicAsset>>,

    #[cfg(feature = "standard_dynamic_assets")]
    standard_dynamic_asset_collection_file_endings: Vec<&'static str>,
    config: LoadingStateConfig<State>,
}

impl<S> LoadingState<S>
where
    S: FreelyMutableState,
{
    /// Create a new [`LoadingState`]
    ///
    /// This function takes a [`State`] during which all asset collections will
    /// be loaded and inserted as resources.
    /// ```edition2021
    /// # use bevy_asset_loader::prelude::*;
    /// # use bevy::prelude::*;
    /// # use bevy::asset::AssetPlugin;
    /// # use bevy::state::app::StatesPlugin;
    /// # fn main() {
    /// App::new()
    /// #       .add_plugins((MinimalPlugins, AssetPlugin::default(), StatesPlugin))
    /// #       .init_state::<GameState>()
    ///         .add_loading_state(
    ///           LoadingState::new(GameState::Loading)
    ///             .continue_to_state(GameState::Menu)
    ///             .load_collection::<AudioAssets>()
    ///             .load_collection::<ImageAssets>()
    ///         )
    /// #       .set_runner(|mut app| {app.update(); AppExit::Success})
    /// #       .run();
    /// # }
    /// # #[derive(Clone, Eq, PartialEq, Debug, Hash, Default, States)]
    /// # enum GameState {
    /// #     #[default]
    /// #     Loading,
    /// #     Menu
    /// # }
    /// # #[derive(AssetCollection, Resource)]
    /// # pub struct AudioAssets {
    /// #     #[asset(path = "audio/background.ogg")]
    /// #     pub background: Handle<AudioSource>,
    /// # }
    /// # #[derive(AssetCollection, Resource)]
    /// # pub struct ImageAssets {
    /// #     #[asset(path = "images/player.png")]
    /// #     pub player: Handle<Image>,
    /// #     #[asset(path = "images/tree.png")]
    /// #     pub tree: Handle<Image>,
    /// # }
    /// ```
    #[must_use]
    pub fn new(load: S) -> LoadingState<S> {
        Self {
            next_state: None,
            failure_state: None,
            loading_state: load.clone(),
            dynamic_assets: HashMap::default(),
            #[cfg(feature = "standard_dynamic_assets")]
            standard_dynamic_asset_collection_file_endings: vec!["assets.ron"],
            config: LoadingStateConfig::new(load),
        }
    }

    /// The [`LoadingState`] will set this Bevy [`State`] after all asset collections
    /// are loaded and inserted as resources.
    /// ```edition2021
    /// # use bevy_asset_loader::prelude::*;
    /// # use bevy::prelude::*;
    /// # use bevy::asset::AssetPlugin;
    /// # use bevy::state::app::StatesPlugin;
    /// # fn main() {
    /// App::new()
    /// #       .add_plugins((MinimalPlugins, AssetPlugin::default(), StatesPlugin))
    /// #       .init_state::<GameState>()
    ///         .add_loading_state(
    ///           LoadingState::new(GameState::Loading)
    ///             .continue_to_state(GameState::Menu)
    ///             .load_collection::<AudioAssets>()
    ///             .load_collection::<ImageAssets>()
    ///         )
    /// #       .set_runner(|mut app| {app.update(); AppExit::Success})
    /// #       .run();
    /// # }
    /// # #[derive(Clone, Eq, PartialEq, Debug, Hash, Default, States)]
    /// # enum GameState {
    /// #     #[default]
    /// #     Loading,
    /// #     Menu
    /// # }
    /// # #[derive(AssetCollection, Resource)]
    /// # pub struct AudioAssets {
    /// #     #[asset(path = "audio/background.ogg")]
    /// #     pub background: Handle<AudioSource>,
    /// # }
    /// # #[derive(AssetCollection, Resource)]
    /// # pub struct ImageAssets {
    /// #     #[asset(path = "images/player.png")]
    /// #     pub player: Handle<Image>,
    /// #     #[asset(path = "images/tree.png")]
    /// #     pub tree: Handle<Image>,
    /// # }
    /// ```
    #[must_use]
    pub fn continue_to_state(mut self, next: S) -> Self {
        self.next_state = Some(next);

        self
    }

    /// The [`LoadingState`] will set this Bevy [`State`] if an asset fails to load.
    /// ```edition2021
    /// # use bevy_asset_loader::prelude::*;
    /// # use bevy::prelude::*;
    /// # use bevy::asset::AssetPlugin;
    /// # use bevy::state::app::StatesPlugin;
    /// # fn main() {
    /// App::new()
    /// #       .add_plugins((MinimalPlugins, AssetPlugin::default(), StatesPlugin))
    /// #       .init_state::<GameState>()
    ///         .add_loading_state(
    ///           LoadingState::new(GameState::Loading)
    ///             .continue_to_state(GameState::Menu)
    ///             .on_failure_continue_to_state(GameState::Error)
    ///             .load_collection::<MyAssets>()
    ///         )
    /// #       .set_runner(|mut app| {app.update(); AppExit::Success})
    /// #       .run();
    /// # }
    /// # #[derive(Clone, Eq, PartialEq, Debug, Hash, Default, States)]
    /// # enum GameState {
    /// #     #[default]
    /// #     Loading,
    /// #     Error,
    /// #     Menu
    /// # }
    /// # #[derive(AssetCollection, Resource)]
    /// # pub struct MyAssets {
    /// #     #[asset(path = "audio/background.ogg")]
    /// #     pub background: Handle<AudioSource>,
    /// # }
    /// ```
    #[must_use]
    pub fn on_failure_continue_to_state(mut self, next: S) -> Self {
        self.failure_state = Some(next);

        self
    }

    /// Insert a map of asset keys with corresponding standard dynamic assets
    #[must_use]
    #[cfg(feature = "standard_dynamic_assets")]
    #[cfg_attr(docsrs, doc(cfg(feature = "standard_dynamic_assets")))]
    pub fn add_standard_dynamic_assets(
        mut self,
        mut dynamic_assets: HashMap<String, StandardDynamicAsset>,
    ) -> Self {
        dynamic_assets.drain().for_each(|(key, value)| {
            self.dynamic_assets.insert(key, Box::new(value));
        });

        self
    }

    /// Set all file endings that should be loaded as [`StandardDynamicAssetCollection`].
    ///
    /// The default file ending is `.assets`
    #[must_use]
    #[cfg_attr(docsrs, doc(cfg(feature = "standard_dynamic_assets")))]
    #[cfg(feature = "standard_dynamic_assets")]
    pub fn set_standard_dynamic_asset_collection_file_endings(
        mut self,
        endings: Vec<&'static str>,
    ) -> Self {
        self.standard_dynamic_asset_collection_file_endings = endings;

        self
    }

    /// Finish configuring the [`LoadingState`]
    ///
    /// Calling this function is required to set up the asset loading.
    /// Most of the time you do not want to call this method directly though, but complete the setup
    /// using [`LoadingStateAppExt::add_loading_state`].
    /// ```edition2021
    /// # use bevy_asset_loader::prelude::*;
    /// # use bevy::prelude::*;
    /// # use bevy::asset::AssetPlugin;
    /// # use bevy::state::app::StatesPlugin;
    /// # fn main() {
    /// App::new()
    /// #       .add_plugins((MinimalPlugins, AssetPlugin::default(), StatesPlugin))
    /// #       .init_state::<GameState>()
    ///         .add_loading_state(
    ///           LoadingState::new(GameState::Loading)
    ///             .continue_to_state(GameState::Menu)
    ///             .load_collection::<AudioAssets>()
    ///             .load_collection::<ImageAssets>()
    ///         )
    /// #       .set_runner(|mut app| {app.update(); AppExit::Success})
    /// #       .run();
    /// # }
    /// # #[derive(Clone, Eq, PartialEq, Debug, Hash, Default, States)]
    /// # enum GameState {
    /// #     #[default]
    /// #     Loading,
    /// #     Menu
    /// # }
    /// # #[derive(AssetCollection, Resource)]
    /// # pub struct AudioAssets {
    /// #     #[asset(path = "audio/background.ogg")]
    /// #     pub background: Handle<AudioSource>,
    /// # }
    /// # #[derive(AssetCollection, Resource)]
    /// # pub struct ImageAssets {
    /// #     #[asset(path = "images/player.png")]
    /// #     pub player: Handle<Image>,
    /// #     #[asset(path = "images/tree.png")]
    /// #     pub tree: Handle<Image>,
    /// # }
    /// ```
    #[allow(unused_mut)]
    pub fn build(mut self, app: &mut App) {
        app.init_resource::<AssetLoaderConfiguration<S>>();
        {
            let mut asset_loader_configuration = app
                .world_mut()
                .get_resource_mut::<AssetLoaderConfiguration<S>>()
                .unwrap();
            let mut loading_config = asset_loader_configuration
                .state_configurations
                .remove(&self.loading_state)
                .unwrap_or_default();
            if self.next_state.is_some() {
                loading_config.next = self.next_state;
            }
            if self.failure_state.is_some() {
                loading_config.failure = self.failure_state;
            }
            asset_loader_configuration
                .state_configurations
                .insert(self.loading_state.clone(), loading_config);
        }
        app.init_resource::<State<InternalLoadingState<S>>>();
        app.init_resource::<NextState<InternalLoadingState<S>>>();
        #[cfg(feature = "progress_tracking")]
        app.insert_resource(LoadingStateProgressId::<S> {
            id: ProgressEntryId::new(),
            _marker: default(),
        });

        app.init_resource::<DynamicAssetCollections<S>>();
        #[cfg(feature = "standard_dynamic_assets")]
        if !app.is_plugin_added::<RonAssetPlugin<StandardDynamicAssetCollection>>() {
            app.add_plugins(RonAssetPlugin::<StandardDynamicAssetCollection>::new(
                &self.standard_dynamic_asset_collection_file_endings,
            ));
        }
        #[cfg(feature = "standard_dynamic_assets")]
        if !app.is_plugin_added::<RonAssetPlugin<StandardDynamicAssetArrayCollection>>() {
            app.add_plugins(RonAssetPlugin::<StandardDynamicAssetArrayCollection>::new(
                &[],
            ));
        }

        if !app.is_plugin_added::<InternalAssetLoaderPlugin<S>>() {
            app.add_plugins(InternalAssetLoaderPlugin::<S>::new());
        }

        app.init_resource::<LoadingStateSchedules<S>>();

        let loading_state_schedule = LoadingStateSchedule(self.loading_state.clone());
        let configure_loading_state = app.get_schedule(loading_state_schedule.clone()).is_none();
        app.init_schedule(loading_state_schedule.clone())
            .init_schedule(OnEnterInternalLoadingState(
                self.loading_state.clone(),
                InternalLoadingState::LoadingAssets,
            ))
            .init_schedule(OnEnterInternalLoadingState(
                self.loading_state.clone(),
                InternalLoadingState::LoadingDynamicAssetCollections,
            ))
            .init_schedule(OnEnterInternalLoadingState(
                self.loading_state.clone(),
                InternalLoadingState::Finalize,
            ));

        if configure_loading_state {
            app.add_systems(
                loading_state_schedule.clone(),
                (
                    resume_to_loading_asset_collections::<S>
                        .in_set(InternalLoadingStateSet::ResumeDynamicAssetCollections),
                    initialize_loading_state::<S>.in_set(InternalLoadingStateSet::Initialize),
                    resume_to_finalize::<S>.in_set(InternalLoadingStateSet::CheckAssets),
                    finish_loading_state::<S>.in_set(InternalLoadingStateSet::Finalize),
                ),
            )
            .add_systems(
                OnEnter(self.loading_state.clone()),
                reset_loading_state::<S>,
            )
            .configure_sets(Update, LoadingStateSet(self.loading_state.clone()));
            let mut loading_state_schedule = app.get_schedule_mut(loading_state_schedule).unwrap();
            loading_state_schedule
                .configure_sets(
                    InternalLoadingStateSet::Initialize
                        .run_if(in_state(InternalLoadingState::<S>::Initialize)),
                )
                .configure_sets(
                    InternalLoadingStateSet::CheckDynamicAssetCollections.run_if(in_state(
                        InternalLoadingState::<S>::LoadingDynamicAssetCollections,
                    )),
                )
                .configure_sets(
                    InternalLoadingStateSet::ResumeDynamicAssetCollections
                        .after(InternalLoadingStateSet::CheckDynamicAssetCollections)
                        .run_if(in_state(
                            InternalLoadingState::<S>::LoadingDynamicAssetCollections,
                        )),
                )
                .configure_sets(
                    InternalLoadingStateSet::CheckAssets
                        .run_if(in_state(InternalLoadingState::<S>::LoadingAssets)),
                )
                .configure_sets(
                    InternalLoadingStateSet::Finalize
                        .run_if(in_state(InternalLoadingState::<S>::Finalize)),
                );

            #[cfg(feature = "standard_dynamic_assets")]
            {
                self.config = self
                    .config
                    .register_dynamic_asset_collection::<StandardDynamicAssetCollection>();
                self.config = self
                    .config
                    .register_dynamic_asset_collection::<StandardDynamicAssetArrayCollection>();
            }

            app.add_systems(
                Update,
                run_loading_state::<S>
                    .in_set(LoadingStateSet(self.loading_state.clone()))
                    .run_if(in_state(self.loading_state)),
            );
        }

        app.init_resource::<DynamicAssets>();
        let mut dynamic_assets = app.world_mut().get_resource_mut::<DynamicAssets>().unwrap();
        for (key, asset) in self.dynamic_assets {
            dynamic_assets.register_asset(key, asset);
        }
        self.config.build(app);
    }
}

impl<S: FreelyMutableState> ConfigureLoadingState for LoadingState<S> {
    fn load_collection<A: AssetCollection>(mut self) -> Self {
        self.config = self.config.load_collection::<A>();

        self
    }

    fn finally_init_resource<R: Resource + FromWorld>(mut self) -> Self {
        self.config = self.config.finally_init_resource::<R>();

        self
    }

    fn register_dynamic_asset_collection<C: DynamicAssetCollection + Asset>(mut self) -> Self {
        self.config = self.config.register_dynamic_asset_collection::<C>();

        self
    }

    fn with_dynamic_assets_file<C: DynamicAssetCollection + Asset>(mut self, file: &str) -> Self {
        self.config
            .with_dynamic_assets_type_id(file, TypeId::of::<C>());

        self
    }

    fn init_resource<R: Resource + FromWorld>(self) -> Self {
        self.finally_init_resource::<R>()
    }
}

///  Systems in this set check the loading state of assets.
#[derive(Debug, Clone, Copy, PartialEq, Eq, Hash, SystemSet)]
pub struct LoadingStateSet<S: FreelyMutableState>(pub S);

#[derive(Debug, Clone, Copy, PartialEq, Eq, Hash, SystemSet)]
pub(crate) enum InternalLoadingStateSet {
    Initialize,
    CheckDynamicAssetCollections,
    ResumeDynamicAssetCollections,
    CheckAssets,
    Finalize,
}

#[derive(ScheduleLabel, Clone, Debug, PartialEq, Eq, Hash)]
pub(crate) struct OnEnterInternalLoadingState<S: FreelyMutableState>(
    pub S,
    pub InternalLoadingState<S>,
);
#[derive(ScheduleLabel, Clone, Debug, PartialEq, Eq, Hash)]
pub(crate) struct LoadingStateSchedule<S: FreelyMutableState>(pub S);

#[derive(Debug, Clone, Copy, PartialEq, Eq, Hash, Default, States)]
pub(crate) enum InternalLoadingState<S: FreelyMutableState> {
    /// Starting point. Here it will be decided whether dynamic asset collections need to be loaded.
    #[default]
    Initialize,
    /// Load dynamic asset collections and configure their key <-> asset mapping
    LoadingDynamicAssetCollections,
    /// Load the actual asset collections and check their status every frame.
    LoadingAssets,
    /// All collections are loaded and inserted. Time to e.g. run custom [`insert_resource`](bevy_asset_loader::AssetLoader::insert_resource).
    Finalize,
    /// A 'parking' state in case no next state is defined
    Done(PhantomData<S>),
}

/// This resource is used for handles from asset collections and loading dynamic asset collection files.
/// The generic will be the [`AssetCollection`] type for the first and the [`DynamicAssetCollection`] for the second.
#[derive(Resource)]
pub(crate) struct LoadingAssetHandles<T> {
    handles: Vec<UntypedHandle>,
    marker: PhantomData<T>,
}

impl<T> Default for LoadingAssetHandles<T> {
    fn default() -> Self {
        LoadingAssetHandles {
            handles: Default::default(),
            marker: Default::default(),
        }
    }
}

#[cfg(feature = "progress_tracking")]
#[derive(Resource)]
struct LoadingStateProgressId<State: FreelyMutableState> {
    id: ProgressEntryId,
    _marker: PhantomData<State>,
}

#[cfg(feature = "progress_tracking")]
#[derive(Resource)]
struct AssetCollectionsProgressId<State: FreelyMutableState, Assets: AssetCollection> {
    id: ProgressEntryId,
    _marker_state: PhantomData<State>,
    _marker_assets: PhantomData<Assets>,
}

#[cfg(feature = "progress_tracking")]
impl<State: FreelyMutableState, Assets: AssetCollection> AssetCollectionsProgressId<State, Assets> {
    pub(crate) fn new(id: ProgressEntryId) -> Self {
        AssetCollectionsProgressId {
            id,
            _marker_state: default(),
            _marker_assets: default(),
        }
    }
}

#[derive(Resource)]
pub(crate) struct AssetLoaderConfiguration<State: FreelyMutableState> {
    state_configurations: HashMap<State, LoadingConfiguration<State>>,
}

impl<State: FreelyMutableState> Default for AssetLoaderConfiguration<State> {
    fn default() -> Self {
        AssetLoaderConfiguration {
            state_configurations: HashMap::default(),
        }
    }
}

struct LoadingConfiguration<State: FreelyMutableState> {
    next: Option<State>,
    failure: Option<State>,
    loading_failed: bool,
    loading_collections: HashSet<TypeId>,
    loading_dynamic_collections: HashSet<TypeId>,
}

impl<State: FreelyMutableState> Default for LoadingConfiguration<State> {
    fn default() -> Self {
        LoadingConfiguration {
            next: None,
            failure: None,
            loading_failed: false,
            loading_collections: default(),
            loading_dynamic_collections: default(),
        }
    }
}

/// Resource to store the schedules for loading states
#[derive(Resource)]
pub struct LoadingStateSchedules<State: FreelyMutableState> {
    /// Map to store a schedule per loading state
    pub schedules: HashMap<State, InternedScheduleLabel>,
}

impl<State: FreelyMutableState> Default for LoadingStateSchedules<State> {
    fn default() -> Self {
        LoadingStateSchedules {
            schedules: HashMap::default(),
        }
    }
}

/// Extension trait for Bevy Apps to add loading states idiomatically
pub trait LoadingStateAppExt {
    /// Add a loading state to your app
    fn add_loading_state<S: FreelyMutableState>(
        &mut self,
        loading_state: LoadingState<S>,
    ) -> &mut Self;

    /// Configure an existing loading state with, for example, additional asset collections.
    fn configure_loading_state<S: FreelyMutableState>(
        &mut self,
        configuration: LoadingStateConfig<S>,
    ) -> &mut Self;

    /// Add an [`AssetCollection`] to the [`LoadingState`]
    ///
    /// The added collection will be loaded and inserted into your Bevy app as a resource.
    /// ```edition2021
    /// # use bevy_asset_loader::prelude::*;
    /// # use bevy::prelude::*;
    /// # use bevy::asset::AssetPlugin;
    /// # use bevy::state::app::StatesPlugin;
    /// # fn main() {
    /// App::new()
    /// #       .add_plugins((MinimalPlugins, AssetPlugin::default(), StatesPlugin))
    /// #       .init_state::<GameState>()
    ///         .add_loading_state(
    ///           LoadingState::new(GameState::Loading)
    ///             .continue_to_state(GameState::Menu)
    ///             .load_collection::<AudioAssets>()
    ///             .load_collection::<ImageAssets>()
    ///         )
    /// #       .set_runner(|mut app| {app.update(); AppExit::Success})
    /// #       .run();
    /// # }
    /// # #[derive(Clone, Eq, PartialEq, Debug, Hash, Default, States)]
    /// # enum GameState {
    /// #     #[default]
    /// #     Loading,
    /// #     Menu
    /// # }
    /// # #[derive(AssetCollection, Resource)]
    /// # pub struct AudioAssets {
    /// #     #[asset(path = "audio/background.ogg")]
    /// #     pub background: Handle<AudioSource>,
    /// # }
    /// # #[derive(AssetCollection, Resource)]
    /// # pub struct ImageAssets {
    /// #     #[asset(path = "images/player.png")]
    /// #     pub player: Handle<Image>,
    /// #     #[asset(path = "images/tree.png")]
    /// #     pub tree: Handle<Image>,
    /// # }
    /// ```
    #[deprecated(
        since = "0.19.0",
        note = "Use `LoadingStateConfig::load_collection` or `LoadingState::load_collection` instead."
    )]
    fn add_collection_to_loading_state<S: FreelyMutableState, A: AssetCollection>(
        &mut self,
        loading_state: S,
    ) -> &mut Self;

    /// Register a new [`DynamicAssetCollection`] to be handled in the loading state
    ///
    /// You do not need to call this for [`StandardDynamicAssetCollection`], only if you want to use
    /// your own dynamic asset collection types.
    #[deprecated(
        since = "0.19.0",
        note = "Use `LoadingStateConfig::register_dynamic_asset_collection` or `LoadingState::register_dynamic_asset_collection` instead."
    )]
    fn register_dynamic_asset_collection<S: FreelyMutableState, C: DynamicAssetCollection + Asset>(
        &mut self,
        loading_state: S,
    ) -> &mut Self;

    /// Register files to be loaded as a certain type of [`DynamicAssetCollection`]
    ///
    /// During the loading state, the given dynamic asset collections will be loaded and their
    /// content registered. This will happen before trying to resolve any dynamic assets
    /// as part of asset collections.
    ///
    /// You need to register a loader for your asset type yourself.
    /// If you want to see some code, take a look at the `custom_dynamic_assets` example.
    #[deprecated(
        since = "0.19.0",
        note = "Use `LoadingState::with_dynamic_assets_file` or `LoadingStateConfig::with_dynamic_assets_file` instead."
    )]
    fn add_dynamic_collection_to_loading_state<
        S: FreelyMutableState,
        C: DynamicAssetCollection + Asset,
    >(
        &mut self,
        loading_state: S,
        file: &str,
    ) -> &mut Self;

    /// Add any [`FromWorld`] resource to be initialized after all asset collections are loaded.
    /// ```edition2021
    /// # use bevy_asset_loader::prelude::*;
    /// # use bevy::prelude::*;
    /// # use bevy::asset::AssetPlugin;
    /// # use bevy::state::app::StatesPlugin;
    /// # fn main() {
    /// App::new()
    /// #       .add_plugins((MinimalPlugins, AssetPlugin::default(), StatesPlugin))
    /// #       .init_state::<GameState>()
    ///         .add_loading_state(
    ///           LoadingState::new(GameState::Loading)
    ///             .continue_to_state(GameState::Menu)
    ///             .load_collection::<TextureForAtlas>()
    ///             .finally_init_resource::<TextureAtlasLayoutFromWorld>()
    ///         )
    /// #       .set_runner(|mut app| {app.update(); AppExit::Success})
    /// #       .run();
    /// # }
    /// # #[derive(Clone, Eq, PartialEq, Debug, Hash, Default, States)]
    /// # enum GameState {
    /// #     #[default]
    /// #     Loading,
    /// #     Menu
    /// # }
    /// # #[derive(Resource)]
    /// # struct TextureAtlasLayoutFromWorld {
    /// #     atlas_layout: Handle<TextureAtlasLayout>
    /// # }
    /// # impl FromWorld for TextureAtlasLayoutFromWorld {
    /// #     fn from_world(world: &mut World) -> Self {
    /// #         let mut layouts = world.get_resource_mut::<Assets<TextureAtlasLayout>>().expect("TextureAtlasLayouts missing");
    /// #         TextureAtlasLayoutFromWorld {
    /// #             atlas_layout: layouts.add(TextureAtlasLayout::from_grid(UVec2::new(250, 250), 1, 4, None, None))
    /// #         }
    /// #     }
    /// # }
    /// # #[derive(AssetCollection, Resource)]
    /// # pub struct TextureForAtlas {
    /// #     #[asset(path = "images/female_adventurer.ogg")]
    /// #     pub array: Handle<Image>,
    /// # }
    /// ```
    #[deprecated(
        since = "0.19.0",
        note = "Use `LoadingState::finally_init_resource` or `LoadingStateConfig::finally_init_resource` instead."
    )]
    fn init_resource_after_loading_state<S: FreelyMutableState, A: Resource + FromWorld>(
        &mut self,
        loading_state: S,
    ) -> &mut Self;
}

impl LoadingStateAppExt for App {
    fn add_loading_state<S: FreelyMutableState>(
        &mut self,
        loading_state: LoadingState<S>,
    ) -> &mut Self {
        loading_state.build(self);

        self
    }

    fn configure_loading_state<S: FreelyMutableState>(
        &mut self,
        configuration: LoadingStateConfig<S>,
    ) -> &mut Self {
        configuration.build(self);

        self
    }

    fn add_collection_to_loading_state<S: FreelyMutableState, A: AssetCollection>(
        &mut self,
        loading_state: S,
    ) -> &mut Self {
        self.add_systems(
            OnEnterInternalLoadingState(loading_state.clone(), InternalLoadingState::LoadingAssets),
            start_loading_collection::<S, A>,
        )
        .add_systems(
            LoadingStateSchedule(loading_state),
            check_loading_collection::<S, A>.in_set(InternalLoadingStateSet::CheckAssets),
        )
    }

    fn register_dynamic_asset_collection<
        S: FreelyMutableState,
        C: DynamicAssetCollection + Asset,
    >(
        &mut self,
        loading_state: S,
    ) -> &mut Self {
        self.add_systems(
            OnEnterInternalLoadingState(
                loading_state.clone(),
                InternalLoadingState::LoadingDynamicAssetCollections,
            ),
            load_dynamic_asset_collections::<S, C>,
        )
        .add_systems(
            LoadingStateSchedule(loading_state),
            check_dynamic_asset_collections::<S, C>
                .in_set(InternalLoadingStateSet::CheckDynamicAssetCollections),
        )
    }

    fn add_dynamic_collection_to_loading_state<
        S: FreelyMutableState,
        C: DynamicAssetCollection + Asset,
    >(
        &mut self,
        loading_state: S,
        file: &str,
    ) -> &mut Self {
        let mut dynamic_asset_collections = self
            .world_mut()
            .get_resource_mut::<DynamicAssetCollections<S>>()
            .unwrap();

        dynamic_asset_collections.register_file::<C>(loading_state.clone(), file);
        self
    }

    fn init_resource_after_loading_state<S: FreelyMutableState, A: Resource + FromWorld>(
        &mut self,
        loading_state: S,
    ) -> &mut Self {
        self.add_systems(
            OnEnterInternalLoadingState(loading_state, InternalLoadingState::Finalize),
            finally_init_resource::<A>,
        )
    }
}

struct InternalAssetLoaderPlugin<S> {
    _state_marker: PhantomData<S>,
}

impl<S> InternalAssetLoaderPlugin<S>
where
    S: FreelyMutableState,
{
    fn new() -> Self {
        InternalAssetLoaderPlugin {
            _state_marker: PhantomData,
        }
    }
}

impl<S> Plugin for InternalAssetLoaderPlugin<S>
where
    S: FreelyMutableState,
{
    fn build(&self, app: &mut App) {
        app.add_systems(StateTransition, apply_internal_state_transition::<S>);
    }
}<|MERGE_RESOLUTION|>--- conflicted
+++ resolved
@@ -4,34 +4,25 @@
 /// Configuration of loading states
 pub mod config;
 
-<<<<<<< HEAD
+use std::any::TypeId;
+use std::marker::PhantomData;
+
 use bevy_app::{App, Plugin, Update};
 use bevy_asset::{Asset, UntypedHandle};
-use bevy_ecs::schedule::{
-    InternedScheduleLabel, IntoSystemConfigs, IntoSystemSetConfigs, ScheduleLabel, SystemSet,
-};
-use bevy_ecs::system::Resource;
-use bevy_ecs::world::FromWorld;
-use bevy_state::condition::in_state;
-use bevy_state::state::{FreelyMutableState, NextState, OnEnter, State, StateTransition, States};
-use bevy_utils::{default, HashMap, HashSet};
-=======
-use bevy::app::{App, Plugin};
-use bevy::asset::{Asset, UntypedHandle};
-use bevy::ecs::{
+use bevy_ecs::{
     resource::Resource,
-    schedule::{InternedScheduleLabel, ScheduleLabel, SystemSet},
+    schedule::{
+        InternedScheduleLabel, IntoScheduleConfigs, IntoSystemConfigs, IntoSystemSetConfigs,
+        ScheduleLabel, SystemSet,
+    },
     world::FromWorld,
 };
-use bevy::platform::collections::{HashMap, HashSet};
-use bevy::prelude::{
-    IntoScheduleConfigs, NextState, OnEnter, State, StateTransition, States, Update, in_state,
+use bevy_platform::collections::{HashMap, HashSet};
+use bevy_state::{
+    condition::in_state,
+    state::{FreelyMutableState, NextState, OnEnter, State, StateTransition, States},
 };
-use bevy::state::state::FreelyMutableState;
-use bevy::utils::default;
->>>>>>> ef87931d
-use std::any::TypeId;
-use std::marker::PhantomData;
+use bevy_utils::default;
 
 use crate::asset_collection::AssetCollection;
 use crate::dynamic_asset::{DynamicAssetCollection, DynamicAssetCollections};
