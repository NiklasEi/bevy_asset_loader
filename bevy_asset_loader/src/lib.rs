--- conflicted
+++ resolved
@@ -9,11 +9,7 @@
 //! # use bevy::prelude::*;
 //! # use bevy::asset::AssetPlugin;
 //! fn main() {
-<<<<<<< HEAD
-//! let mut app = App::new();
-=======
-//!     let mut app = App::build();
->>>>>>> d29fb0af
+//!     let mut app = App::new();
 //!     AssetLoader::new(GameState::Loading, GameState::Next)
 //!         .with_collection::<AudioAssets>()
 //!         .with_collection::<TextureAssets>()
@@ -209,11 +205,7 @@
 /// # use bevy::prelude::*;
 /// # use bevy::asset::AssetPlugin;
 /// fn main() {
-<<<<<<< HEAD
-/// let mut app = App::new();
-=======
-///     let mut app = App::build();
->>>>>>> d29fb0af
+///     let mut app = App::new();
 ///     AssetLoader::new(GameState::Loading, GameState::Menu)
 ///         .with_collection::<AudioAssets>()
 ///         .with_collection::<TextureAssets>()
