[package]
name = "bevy_asset_loader"
version = "0.10.0-github.main"
authors = ["Niklas Eicker <git@nikl.me>"]
edition = "2021"
license = "MIT OR Apache-2.0"
description = "Bevy plugin for asset loading"
repository = "https://github.com/NiklasEi/bevy_asset_loader"
homepage = "https://github.com/NiklasEi/bevy_asset_loader"
documentation = "https://docs.rs/bevy_asset_loader"
keywords = ["bevy", "gamedev", "asset", "assets"]
categories = ["game-development"]
readme = "../README.md"

[features]
# This feature adds support for bevy's TextureAtlas assets
2d = [
    "bevy/bevy_sprite",
    "bevy_asset_loader_derive/2d",
]
# This feature adds support for bevy's StandardMaterial assets
3d = [
    "bevy/bevy_pbr",
    "bevy_asset_loader_derive/3d",
]
dynamic_assets = ["bevy_asset_ron", "serde"]

[dependencies]
<<<<<<< HEAD
bevy = { git = "https://github.com/bevyengine/bevy", rev = "385a2b189528d0c6c706f7d25969414b61450774", default-features = false }
bevy_asset_loader_derive = { version = "=0.9.0-github.main", path = "../bevy_asset_loader_derive" }
=======
bevy = { version = "0.6", default-features = false }
bevy_asset_loader_derive = { version = "=0.10.0-github.main", path = "../bevy_asset_loader_derive" }
>>>>>>> ee1db215
bevy_asset_ron = { version = "0.3.0", optional = true }
serde = { version = "1", optional = true }

[dev-dependencies]
bevy = { git = "https://github.com/bevyengine/bevy", rev = "385a2b189528d0c6c706f7d25969414b61450774", features = ["vorbis"] }
trybuild = "1.0"

[[example]]
name = "two_collections"
path = "examples/two_collections.rs"

[[example]]
name = "atlas_from_grid"
path = "examples/atlas_from_grid.rs"
required-features = ["2d"]

[[example]]
name = "init_resource"
path = "examples/init_resource.rs"

[[example]]
name = "dynamic_asset"
path = "examples/dynamic_asset.rs"

[[example]]
name = "dynamic_asset_ron"
path = "examples/dynamic_asset_ron.rs"
required-features = ["2d", "dynamic_assets"]

[[example]]
name = "no_loading_state"
path = "examples/no_loading_state.rs"

[[example]]
name = "standard_material"
path = "examples/standard_material.rs"
required-features = ["3d"]<|MERGE_RESOLUTION|>--- conflicted
+++ resolved
@@ -1,6 +1,6 @@
 [package]
 name = "bevy_asset_loader"
-version = "0.10.0-github.main"
+version = "0.10.0-github.bevy-main"
 authors = ["Niklas Eicker <git@nikl.me>"]
 edition = "2021"
 license = "MIT OR Apache-2.0"
@@ -26,18 +26,13 @@
 dynamic_assets = ["bevy_asset_ron", "serde"]
 
 [dependencies]
-<<<<<<< HEAD
-bevy = { git = "https://github.com/bevyengine/bevy", rev = "385a2b189528d0c6c706f7d25969414b61450774", default-features = false }
-bevy_asset_loader_derive = { version = "=0.9.0-github.main", path = "../bevy_asset_loader_derive" }
-=======
-bevy = { version = "0.6", default-features = false }
-bevy_asset_loader_derive = { version = "=0.10.0-github.main", path = "../bevy_asset_loader_derive" }
->>>>>>> ee1db215
+bevy = { git = "https://github.com/bevyengine/bevy", rev = "28ba87e6c8f48a6b41b6743b748a72d41728523c", default-features = false }
+bevy_asset_loader_derive = { version = "=0.10.0-github.bevy-main", path = "../bevy_asset_loader_derive" }
 bevy_asset_ron = { version = "0.3.0", optional = true }
 serde = { version = "1", optional = true }
 
 [dev-dependencies]
-bevy = { git = "https://github.com/bevyengine/bevy", rev = "385a2b189528d0c6c706f7d25969414b61450774", features = ["vorbis"] }
+bevy = { git = "https://github.com/bevyengine/bevy", rev = "28ba87e6c8f48a6b41b6743b748a72d41728523c", features = ["vorbis"] }
 trybuild = "1.0"
 
 [[example]]
