[package]
name = "bevy_asset_loader"
version = "0.22.0"
authors = ["Niklas Eicker <git@nikl.me>"]
edition = "2021"
license = "MIT OR Apache-2.0"
description = "Bevy plugin for asset loading"
repository = "https://github.com/NiklasEi/bevy_asset_loader"
homepage = "https://github.com/NiklasEi/bevy_asset_loader"
documentation = "https://docs.rs/bevy_asset_loader"
keywords = ["bevy", "gamedev", "asset", "assets"]
categories = ["game-development"]
rust-version = "1.74.0"
readme = "README.md"

[features]
# This feature adds support for bevy's TextureAtlas assets
<<<<<<< HEAD
2d = [
    "dep:bevy_math",
    "dep:bevy_render",
    "dep:bevy_sprite",
    "bevy_asset_loader_derive/2d",
]
# This feature adds support for bevy's StandardMaterial assets
3d = ["dep:bevy_pbr", "dep:bevy_render", "bevy_asset_loader_derive/3d"]
=======
2d = ["bevy/bevy_sprite", "bevy/png", "bevy_asset_loader_derive/2d"]
# This feature adds support for bevy's StandardMaterial assets
3d = ["bevy/bevy_pbr", "bevy/png", "bevy_asset_loader_derive/3d"]
>>>>>>> 736dc25a
standard_dynamic_assets = ["dep:bevy_common_assets", "dep:serde"]
progress_tracking = ["dep:iyes_progress"]

[dependencies]
<<<<<<< HEAD
bevy_app = "0.14"
bevy_asset = "0.14"
bevy_ecs = "0.14"
bevy_log = "0.14"
bevy_math = { version = "0.14", optional = true }
bevy_pbr = { version = "0.14", optional = true }
bevy_reflect = "0.14"
bevy_render = { version = "0.14", optional = true }
bevy_sprite = { version = "0.14", optional = true }
bevy_state = "0.14"
bevy_utils = "0.14"
bevy_asset_loader_derive = { version = "=0.21.0", path = "../bevy_asset_loader_derive" }
=======
bevy = { version = "0.15.0", default-features = false, features = ["bevy_asset", "bevy_state"] }
bevy_asset_loader_derive = { version = "0.22.0", path = "../bevy_asset_loader_derive" }
>>>>>>> 736dc25a
anyhow = "1"
path-slash = "0.2"

bevy_common_assets = { version = "0.12.0", features = ["ron"], optional = true }
serde = { version = "1", optional = true }
iyes_progress = { version = "0.13.0", optional = true }

[dev-dependencies]
bevy = { version = "0.15.0", features = ["vorbis"] }
anyhow = "1"
iyes_progress = { version = "0.13.0" }
bevy_common_assets = { version = "0.12.0", features = ["ron"] }
serde = { version = "1" }
ron = "0.8.1"
trybuild = { version = "1.0" }

[package.metadata.docs.rs]
all-features = true
rustdoc-args = ["--cfg", "docsrs"]

[lints]
workspace = true

[[example]]
name = "two_collections"
path = "examples/two_collections.rs"

[[example]]
name = "atlas_from_grid"
path = "examples/atlas_from_grid.rs"
required-features = ["2d"]

[[example]]
name = "finally_init_resource"
path = "examples/finally_init_resource.rs"

[[example]]
name = "manual_dynamic_asset"
path = "examples/manual_dynamic_asset.rs"
required-features = ["standard_dynamic_assets"]

[[example]]
name = "dynamic_asset"
path = "examples/dynamic_asset.rs"
required-features = ["2d", "standard_dynamic_assets"]

[[example]]
name = "no_loading_state"
path = "examples/no_loading_state.rs"
required-features = ["2d"]

[[example]]
name = "standard_material"
path = "examples/standard_material.rs"
required-features = ["3d"]

[[example]]
name = "progress_tracking"
path = "examples/progress_tracking.rs"
required-features = ["progress_tracking", "2d"]

[[example]]
name = "failure_state"
path = "examples/failure_state.rs"

[[example]]
name = "full_collection"
path = "examples/full_collection.rs"
required-features = ["2d", "3d"]

[[example]]
name = "full_dynamic_collection"
path = "examples/full_dynamic_collection.rs"
required-features = ["2d", "3d", "standard_dynamic_assets"]

[[example]]
name = "dynamic_asset_arrays"
path = "examples/dynamic_asset_arrays.rs"
required-features = ["2d", "3d", "standard_dynamic_assets"]

[[example]]
name = "custom_dynamic_assets"
path = "examples/custom_dynamic_assets.rs"

[[example]]
name = "image_asset"
path = "examples/image_asset.rs"
required-features = ["2d"]

[[example]]
name = "configure_loading_state"
path = "examples/configure_loading_state.rs"
required-features = ["2d"]

[[example]]
name = "asset_maps"
path = "examples/asset_maps.rs"

[[example]]
name = "sub_state"
path = "examples/sub_state.rs"<|MERGE_RESOLUTION|>--- conflicted
+++ resolved
@@ -15,7 +15,6 @@
 
 [features]
 # This feature adds support for bevy's TextureAtlas assets
-<<<<<<< HEAD
 2d = [
     "dep:bevy_math",
     "dep:bevy_render",
@@ -24,32 +23,22 @@
 ]
 # This feature adds support for bevy's StandardMaterial assets
 3d = ["dep:bevy_pbr", "dep:bevy_render", "bevy_asset_loader_derive/3d"]
-=======
-2d = ["bevy/bevy_sprite", "bevy/png", "bevy_asset_loader_derive/2d"]
-# This feature adds support for bevy's StandardMaterial assets
-3d = ["bevy/bevy_pbr", "bevy/png", "bevy_asset_loader_derive/3d"]
->>>>>>> 736dc25a
 standard_dynamic_assets = ["dep:bevy_common_assets", "dep:serde"]
 progress_tracking = ["dep:iyes_progress"]
 
 [dependencies]
-<<<<<<< HEAD
-bevy_app = "0.14"
-bevy_asset = "0.14"
-bevy_ecs = "0.14"
-bevy_log = "0.14"
-bevy_math = { version = "0.14", optional = true }
-bevy_pbr = { version = "0.14", optional = true }
-bevy_reflect = "0.14"
-bevy_render = { version = "0.14", optional = true }
-bevy_sprite = { version = "0.14", optional = true }
-bevy_state = "0.14"
-bevy_utils = "0.14"
-bevy_asset_loader_derive = { version = "=0.21.0", path = "../bevy_asset_loader_derive" }
-=======
-bevy = { version = "0.15.0", default-features = false, features = ["bevy_asset", "bevy_state"] }
+bevy_app = "0.15"
+bevy_asset = "0.15"
+bevy_ecs = "0.15"
+bevy_log = "0.15"
+bevy_math = { version = "0.15", optional = true }
+bevy_pbr = { version = "0.15", optional = true }
+bevy_reflect = "0.15"
+bevy_render = { version = "0.15", optional = true }
+bevy_sprite = { version = "0.15", optional = true }
+bevy_state = "0.15"
+bevy_utils = "0.15"
 bevy_asset_loader_derive = { version = "0.22.0", path = "../bevy_asset_loader_derive" }
->>>>>>> 736dc25a
 anyhow = "1"
 path-slash = "0.2"
 
